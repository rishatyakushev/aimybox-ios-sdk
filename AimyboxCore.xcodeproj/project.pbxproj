--- conflicted
+++ resolved
@@ -26,6 +26,7 @@
 		55ED5EFF23AD0FF4007F4D01 /* AimyboxAudioReply.swift in Sources */ = {isa = PBXBuildFile; fileRef = 55ED5EFE23AD0FF4007F4D01 /* AimyboxAudioReply.swift */; };
 		55ED5F0123AD1002007F4D01 /* AimyboxImageReply.swift in Sources */ = {isa = PBXBuildFile; fileRef = 55ED5F0023AD1002007F4D01 /* AimyboxImageReply.swift */; };
 		55ED5F0323AD1011007F4D01 /* AimyboxButtonsReply.swift in Sources */ = {isa = PBXBuildFile; fileRef = 55ED5F0223AD1010007F4D01 /* AimyboxButtonsReply.swift */; };
+		6F5935A32D81F4B3ACCFDA4B /* Pods_YandexSpeechKit.framework in Frameworks */ = {isa = PBXBuildFile; fileRef = 661ADAA6029247A0E5B1B218 /* Pods_YandexSpeechKit.framework */; };
 		9709BCDF23AB8761005C47C2 /* FakeTextReply.swift in Sources */ = {isa = PBXBuildFile; fileRef = 9709BCDE23AB8761005C47C2 /* FakeTextReply.swift */; };
 		9709BCE123ABA5E2005C47C2 /* TextToSpeechCoreTests.swift in Sources */ = {isa = PBXBuildFile; fileRef = 9709BCE023ABA5E2005C47C2 /* TextToSpeechCoreTests.swift */; };
 		97233FDD23898F2C0050E37F /* AimyboxCore.h in Headers */ = {isa = PBXBuildFile; fileRef = 97233FDB23898F2C0050E37F /* AimyboxCore.h */; settings = {ATTRIBUTES = (Public, ); }; };
@@ -88,10 +89,6 @@
 		97C75B5523ABF9D5006C209C /* AVTextToSpeechTests.swift in Sources */ = {isa = PBXBuildFile; fileRef = 97C75B5423ABF9D5006C209C /* AVTextToSpeechTests.swift */; };
 		97C75B7B23AC0154006C209C /* Utils.swift in Sources */ = {isa = PBXBuildFile; fileRef = 97C75B5B23AC00E2006C209C /* Utils.swift */; };
 		97C75B7C23AC015C006C209C /* Utils.h in Headers */ = {isa = PBXBuildFile; fileRef = 97C75B6423AC00F9006C209C /* Utils.h */; settings = {ATTRIBUTES = (Public, ); }; };
-<<<<<<< HEAD
-=======
-		E015A7AD3A5D541E4964EC2E /* Pods_exampleasdf_YandexSpeechKit.framework in Frameworks */ = {isa = PBXBuildFile; fileRef = 7FBB02CC69F1B0073A580A77 /* Pods_exampleasdf_YandexSpeechKit.framework */; };
->>>>>>> 0c438680
 /* End PBXBuildFile section */
 
 /* Begin PBXContainerItemProxy section */
@@ -259,9 +256,9 @@
 		55ED5F0023AD1002007F4D01 /* AimyboxImageReply.swift */ = {isa = PBXFileReference; lastKnownFileType = sourcecode.swift; path = AimyboxImageReply.swift; sourceTree = "<group>"; };
 		55ED5F0223AD1010007F4D01 /* AimyboxButtonsReply.swift */ = {isa = PBXFileReference; lastKnownFileType = sourcecode.swift; path = AimyboxButtonsReply.swift; sourceTree = "<group>"; };
 		55ED677D71DA252015044486 /* Pods-YandexSpeechKitTests-YandexSpeechKit.debug.xcconfig */ = {isa = PBXFileReference; includeInIndex = 1; lastKnownFileType = text.xcconfig; name = "Pods-YandexSpeechKitTests-YandexSpeechKit.debug.xcconfig"; path = "Target Support Files/Pods-YandexSpeechKitTests-YandexSpeechKit/Pods-YandexSpeechKitTests-YandexSpeechKit.debug.xcconfig"; sourceTree = "<group>"; };
+		661ADAA6029247A0E5B1B218 /* Pods_YandexSpeechKit.framework */ = {isa = PBXFileReference; explicitFileType = wrapper.framework; includeInIndex = 0; path = Pods_YandexSpeechKit.framework; sourceTree = BUILT_PRODUCTS_DIR; };
 		6A8AA06F95AB334B901796B9 /* Pods-YandexSpeechKit.release.xcconfig */ = {isa = PBXFileReference; includeInIndex = 1; lastKnownFileType = text.xcconfig; name = "Pods-YandexSpeechKit.release.xcconfig"; path = "Target Support Files/Pods-YandexSpeechKit/Pods-YandexSpeechKit.release.xcconfig"; sourceTree = "<group>"; };
 		7FBB02CC69F1B0073A580A77 /* Pods_exampleasdf_YandexSpeechKit.framework */ = {isa = PBXFileReference; explicitFileType = wrapper.framework; includeInIndex = 0; path = Pods_exampleasdf_YandexSpeechKit.framework; sourceTree = BUILT_PRODUCTS_DIR; };
-		8457EDEBF7D6F79EACC5059C /* Pods-exampleasdf.testing.xcconfig */ = {isa = PBXFileReference; includeInIndex = 1; lastKnownFileType = text.xcconfig; name = "Pods-exampleasdf.testing.xcconfig"; path = "Target Support Files/Pods-exampleasdf/Pods-exampleasdf.testing.xcconfig"; sourceTree = "<group>"; };
 		9709BCDE23AB8761005C47C2 /* FakeTextReply.swift */ = {isa = PBXFileReference; lastKnownFileType = sourcecode.swift; path = FakeTextReply.swift; sourceTree = "<group>"; };
 		9709BCE023ABA5E2005C47C2 /* TextToSpeechCoreTests.swift */ = {isa = PBXFileReference; lastKnownFileType = sourcecode.swift; path = TextToSpeechCoreTests.swift; sourceTree = "<group>"; };
 		97233FD823898F2C0050E37F /* AimyboxCore.framework */ = {isa = PBXFileReference; explicitFileType = wrapper.framework; includeInIndex = 0; path = AimyboxCore.framework; sourceTree = BUILT_PRODUCTS_DIR; };
@@ -335,17 +332,9 @@
 		97C75B6223AC00F9006C209C /* Utils.framework */ = {isa = PBXFileReference; explicitFileType = wrapper.framework; includeInIndex = 0; path = Utils.framework; sourceTree = BUILT_PRODUCTS_DIR; };
 		97C75B6423AC00F9006C209C /* Utils.h */ = {isa = PBXFileReference; lastKnownFileType = sourcecode.c.h; path = Utils.h; sourceTree = "<group>"; };
 		97C75B6523AC00F9006C209C /* Info.plist */ = {isa = PBXFileReference; lastKnownFileType = text.plist.xml; path = Info.plist; sourceTree = "<group>"; };
-<<<<<<< HEAD
-=======
-		9F9F7619F1D64608A7BA800B /* Pods-exampleasdf-YandexSpeechKit.release.xcconfig */ = {isa = PBXFileReference; includeInIndex = 1; lastKnownFileType = text.xcconfig; name = "Pods-exampleasdf-YandexSpeechKit.release.xcconfig"; path = "Target Support Files/Pods-exampleasdf-YandexSpeechKit/Pods-exampleasdf-YandexSpeechKit.release.xcconfig"; sourceTree = "<group>"; };
-		B4BEC627264E5936B6F893BB /* Pods-exampleasdf.debug.xcconfig */ = {isa = PBXFileReference; includeInIndex = 1; lastKnownFileType = text.xcconfig; name = "Pods-exampleasdf.debug.xcconfig"; path = "Target Support Files/Pods-exampleasdf/Pods-exampleasdf.debug.xcconfig"; sourceTree = "<group>"; };
-		BE98690CB9D48518048DD4E9 /* Pods-exampleasdf-YandexSpeechKit.testing.xcconfig */ = {isa = PBXFileReference; includeInIndex = 1; lastKnownFileType = text.xcconfig; name = "Pods-exampleasdf-YandexSpeechKit.testing.xcconfig"; path = "Target Support Files/Pods-exampleasdf-YandexSpeechKit/Pods-exampleasdf-YandexSpeechKit.testing.xcconfig"; sourceTree = "<group>"; };
 		D35621084486B4E8985FC604 /* Pods-YandexSpeechKitTests-YandexSpeechKit.testing.xcconfig */ = {isa = PBXFileReference; includeInIndex = 1; lastKnownFileType = text.xcconfig; name = "Pods-YandexSpeechKitTests-YandexSpeechKit.testing.xcconfig"; path = "Target Support Files/Pods-YandexSpeechKitTests-YandexSpeechKit/Pods-YandexSpeechKitTests-YandexSpeechKit.testing.xcconfig"; sourceTree = "<group>"; };
-		E313160AE9BC9CD1494506E1 /* Pods-exampleasdf.release.xcconfig */ = {isa = PBXFileReference; includeInIndex = 1; lastKnownFileType = text.xcconfig; name = "Pods-exampleasdf.release.xcconfig"; path = "Target Support Files/Pods-exampleasdf/Pods-exampleasdf.release.xcconfig"; sourceTree = "<group>"; };
 		E50B0495B0460A63C3432067 /* Pods-YandexSpeechKit.debug.xcconfig */ = {isa = PBXFileReference; includeInIndex = 1; lastKnownFileType = text.xcconfig; name = "Pods-YandexSpeechKit.debug.xcconfig"; path = "Target Support Files/Pods-YandexSpeechKit/Pods-YandexSpeechKit.debug.xcconfig"; sourceTree = "<group>"; };
-		F1D6F9D2424A35ADB4D5B8D5 /* Pods-exampleasdf-YandexSpeechKit.debug.xcconfig */ = {isa = PBXFileReference; includeInIndex = 1; lastKnownFileType = text.xcconfig; name = "Pods-exampleasdf-YandexSpeechKit.debug.xcconfig"; path = "Target Support Files/Pods-exampleasdf-YandexSpeechKit/Pods-exampleasdf-YandexSpeechKit.debug.xcconfig"; sourceTree = "<group>"; };
 		FAE7E6221C8EAB323C7D5D53 /* Pods_exampleasdf.framework */ = {isa = PBXFileReference; explicitFileType = wrapper.framework; includeInIndex = 0; path = Pods_exampleasdf.framework; sourceTree = BUILT_PRODUCTS_DIR; };
->>>>>>> 0c438680
 /* End PBXFileReference section */
 
 /* Begin PBXFrameworksBuildPhase section */
@@ -353,7 +342,7 @@
 			isa = PBXFrameworksBuildPhase;
 			buildActionMask = 2147483647;
 			files = (
-				E015A7AD3A5D541E4964EC2E /* Pods_exampleasdf_YandexSpeechKit.framework in Frameworks */,
+				6F5935A32D81F4B3ACCFDA4B /* Pods_YandexSpeechKit.framework in Frameworks */,
 			);
 			runOnlyForDeploymentPostprocessing = 0;
 		};
@@ -533,11 +522,8 @@
 				9759AEA923ABF4DF009D04E2 /* SFSpeechToText.framework */,
 				9759AEB123ABF4E0009D04E2 /* SFSpeechToTextTests.xctest */,
 				97C75B6223AC00F9006C209C /* Utils.framework */,
-<<<<<<< HEAD
-=======
 				554D7AB923D9B61400E90C7E /* YandexSpeechKit.framework */,
 				554D7AC123D9B61400E90C7E /* YandexSpeechKitTests.xctest */,
->>>>>>> 0c438680
 			);
 			name = Products;
 			sourceTree = "<group>";
@@ -766,6 +752,7 @@
 				5527AA1423DF58FD00153999 /* libBoringSSL-GRPC.a */,
 				FAE7E6221C8EAB323C7D5D53 /* Pods_exampleasdf.framework */,
 				7FBB02CC69F1B0073A580A77 /* Pods_exampleasdf_YandexSpeechKit.framework */,
+				661ADAA6029247A0E5B1B218 /* Pods_YandexSpeechKit.framework */,
 			);
 			name = Frameworks;
 			sourceTree = "<group>";
@@ -780,8 +767,6 @@
 			path = Utils;
 			sourceTree = "<group>";
 		};
-<<<<<<< HEAD
-=======
 		D30EA6802D3F15B8B507495B /* Pods */ = {
 			isa = PBXGroup;
 			children = (
@@ -791,17 +776,10 @@
 				55ED677D71DA252015044486 /* Pods-YandexSpeechKitTests-YandexSpeechKit.debug.xcconfig */,
 				D35621084486B4E8985FC604 /* Pods-YandexSpeechKitTests-YandexSpeechKit.testing.xcconfig */,
 				4D46AEAA3C7D73B90D3BD6CE /* Pods-YandexSpeechKitTests-YandexSpeechKit.release.xcconfig */,
-				B4BEC627264E5936B6F893BB /* Pods-exampleasdf.debug.xcconfig */,
-				8457EDEBF7D6F79EACC5059C /* Pods-exampleasdf.testing.xcconfig */,
-				E313160AE9BC9CD1494506E1 /* Pods-exampleasdf.release.xcconfig */,
-				F1D6F9D2424A35ADB4D5B8D5 /* Pods-exampleasdf-YandexSpeechKit.debug.xcconfig */,
-				BE98690CB9D48518048DD4E9 /* Pods-exampleasdf-YandexSpeechKit.testing.xcconfig */,
-				9F9F7619F1D64608A7BA800B /* Pods-exampleasdf-YandexSpeechKit.release.xcconfig */,
 			);
 			path = Pods;
 			sourceTree = "<group>";
 		};
->>>>>>> 0c438680
 /* End PBXGroup section */
 
 /* Begin PBXHeadersBuildPhase section */
@@ -1205,8 +1183,6 @@
 			runOnlyForDeploymentPostprocessing = 0;
 		};
 		97AF240023ABF23300CB839E /* Resources */ = {
-<<<<<<< HEAD
-=======
 			isa = PBXResourcesBuildPhase;
 			buildActionMask = 2147483647;
 			files = (
@@ -1214,7 +1190,6 @@
 			runOnlyForDeploymentPostprocessing = 0;
 		};
 		97AF240823ABF23300CB839E /* Resources */ = {
->>>>>>> 0c438680
 			isa = PBXResourcesBuildPhase;
 			buildActionMask = 2147483647;
 			files = (
@@ -1246,7 +1221,7 @@
 			outputFileListPaths = (
 			);
 			outputPaths = (
-				"$(DERIVED_FILE_DIR)/Pods-exampleasdf-YandexSpeechKit-checkManifestLockResult.txt",
+				"$(DERIVED_FILE_DIR)/Pods-YandexSpeechKit-checkManifestLockResult.txt",
 			);
 			runOnlyForDeploymentPostprocessing = 0;
 			shellPath = /bin/sh;
@@ -1484,11 +1459,9 @@
 /* End PBXTargetDependency section */
 
 /* Begin XCBuildConfiguration section */
-<<<<<<< HEAD
-=======
 		554D7ACB23D9B61400E90C7E /* Debug */ = {
 			isa = XCBuildConfiguration;
-			baseConfigurationReference = F1D6F9D2424A35ADB4D5B8D5 /* Pods-exampleasdf-YandexSpeechKit.debug.xcconfig */;
+			baseConfigurationReference = E50B0495B0460A63C3432067 /* Pods-YandexSpeechKit.debug.xcconfig */;
 			buildSettings = {
 				CLANG_ENABLE_MODULES = YES;
 				CODE_SIGN_STYLE = Automatic;
@@ -1517,7 +1490,7 @@
 		};
 		554D7ACC23D9B61400E90C7E /* Testing */ = {
 			isa = XCBuildConfiguration;
-			baseConfigurationReference = BE98690CB9D48518048DD4E9 /* Pods-exampleasdf-YandexSpeechKit.testing.xcconfig */;
+			baseConfigurationReference = 503D96691A23AF12EF04CF2B /* Pods-YandexSpeechKit.testing.xcconfig */;
 			buildSettings = {
 				CLANG_ENABLE_MODULES = YES;
 				CODE_SIGN_STYLE = Automatic;
@@ -1546,7 +1519,7 @@
 		};
 		554D7ACD23D9B61400E90C7E /* Release */ = {
 			isa = XCBuildConfiguration;
-			baseConfigurationReference = 9F9F7619F1D64608A7BA800B /* Pods-exampleasdf-YandexSpeechKit.release.xcconfig */;
+			baseConfigurationReference = 6A8AA06F95AB334B901796B9 /* Pods-YandexSpeechKit.release.xcconfig */;
 			buildSettings = {
 				CLANG_ENABLE_MODULES = YES;
 				CODE_SIGN_STYLE = Automatic;
@@ -1637,7 +1610,6 @@
 			};
 			name = Release;
 		};
->>>>>>> 0c438680
 		97233FDE23898F2C0050E37F /* Debug */ = {
 			isa = XCBuildConfiguration;
 			buildSettings = {
